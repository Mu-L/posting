--- conflicted
+++ resolved
@@ -1,24 +1,16 @@
-<<<<<<< HEAD
-## Unreleased
+## 2.7.0 [Unreleased]
 
 ### Added
 
 - `posting.env` files in the current directory will automatically be loaded if no `--env` options are provided.
-=======
-## 2.7.0 [Unreleased]
-
-### Added
-
 - Generate JSON body with default values after importing OpenAPI specs [(#247)](https://github.com/darrenburns/posting/pull/247)
 - Use tags to separate sub-collections in OpenAPI specs [(#247)](https://github.com/darrenburns/posting/pull/247)
-- curl 
 
 ### Fixed
 
 - Exported curl command uses `-d` for form data now, rather than `-F`. The result is exported commands with form data will now use `application/x-www-form-urlencoded` instead of `multipart/form-data` (matching Posting's behaviour). [(#252)](https://github.com/darrenburns/posting/pull/252)
 - Fix attempting to add a protocol before applying variables in the URL bar [(#248)](https://github.com/darrenburns/posting/pull/248)
 
->>>>>>> 077fb290
 
 ## 2.6.0 [29th March 2025]
 
