--- conflicted
+++ resolved
@@ -1,11 +1,7 @@
 from pathlib import Path
-<<<<<<< HEAD
-from typing import Any, Literal, Union
+from typing import Any, Literal, Union, cast
 import subprocess
 import itertools
-=======
-from typing import Any, Literal, cast
->>>>>>> 4ab6b949
 import httpx
 from rich.console import Group
 from rich.text import Text
