--- conflicted
+++ resolved
@@ -27,7 +27,7 @@
     show_value_preview: bool = Field(default=True)
     """If enabled, the variable value bar will be displayed below the URL.
 
-    When your cursor is above a variable, the value will be displayed on 
+    When your cursor is above a variable, the value will be displayed on
     the line below the URL bar."""
 
 
@@ -46,7 +46,7 @@
 
     on_response: Literal["body", "tabs"] | None = Field(default=None)
     """On receiving a response, move focus to the body or the response section (the tabs).
-    
+
     If this value is unset, focus will not shift when a response is received."""
 
 
@@ -78,7 +78,7 @@
     """Layout for the app."""
 
     use_host_environment: bool = Field(default=False)
-    """If enabled, you can use environment variables from the host machine in your requests 
+    """If enabled, you can use environment variables from the host machine in your requests
     using the `${VARIABLE_NAME}` syntax. When disabled, you are restricted to variables
     defined in any `.env` files explicitly supplied via the `--env` option."""
 
@@ -99,10 +99,10 @@
 
     pager_json: str | None = Field(default=None)
     """The command to use for paging JSON.
-    
+
     This will be used when the pager is opened from within a TextArea,
     and the content within that TextArea can be inferred to be JSON.
-    
+
     For example, the editor is set to JSON language, or the response content
     type indicates JSON.
 
@@ -112,16 +112,14 @@
     editor: str | None = Field(default=os.getenv("EDITOR"))
     """The command to use for editing."""
 
-<<<<<<< HEAD
     use_xresources: bool = Field(default=False)
     """If true, try to use Xresources to create dark and light themes."""
-=======
+
     ssl: CertificateSettings = Field(default_factory=CertificateSettings)
     """Configuration for SSL CA bundle."""
 
     focus: FocusSettings = Field(default_factory=FocusSettings)
     """Configuration for focus."""
->>>>>>> 4ab6b949
 
     @classmethod
     def settings_customise_sources(
